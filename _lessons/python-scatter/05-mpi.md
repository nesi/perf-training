---
layout: post
title: MPI parallelism
permalink: /python-scatter/mpi
chapter: python-scatter
---


## Objectives

You will:

* learn how to parallelise code using the message passing interface (MPI)

## What is MPI

<<<<<<< HEAD
MPI is a standard application programming interface for programs executed in parallel. MPI was originally written for C, C++ and Fortran code but implementations have since been written for a variety of other languages, including Python.

MPI programs are started as a bunch of instances (often called "processes" or "tasks") of an executable, which run concurrently.
As the program runs, the computation usually vary between the processes and the program may need to exchange data with other processes. An example of data exchanges is point-to-point communication where a process sends data to another process. In other cases data may be "gathered" from processes and sent to a root process. Inversely, data can be scattered from the root process to other processes.
=======
MPI is a standard application programming interface for creating and executing parallel programs. MPI was originally written for C, C++ and Fortran code but implementations have since become available for a variety of other languages, including Python.

MPI programs start a number of processes at the beginning of the program. A process is an instance of an executable that runs concurrently with other processes.

As the process runs, the program may need to exchange data ("messages" - hence the name) with other processes. An example of data exchanges is point-to-point communication where one process sends data to another process. In other cases data may be "gathered" from multiple processes at once and sent to a root process. Inversely, data can be "scattered" from the root process to multiple other processes in one step.
>>>>>>> 688bf4e0

### Pros

 * suitable for distributed memory computers, including supercomputers with thousands or hundreds of thousands of cores
 * thus overcomes resource limitations of shared memory approaches like OpenMP, e.g., if you don't have enough memory on a node
 * can be used in combination with OpenMP and other parallelisation methods

### Cons

<<<<<<< HEAD
 * MPI applications run in parallel from the beginning to the end. Thus, the specified computing resources are occupied the whole run time, no dynamic allocation/deallocation of CPU cores.

## An example of MPI work load distribution

Say we need to compute the elements of a 4x5 array, shown below on the right, and the computation of each matrix element is very costly. We have 7 processes available for this task, shown on the left (time is drawn downwards).

In order to reduce the execution time of the program, we may decide to distribute the work between processes. Each (colour coded) process will compute a few elements in the matrix. For instance, process 0 (red) will compute the first three elements, process 1 (yellow) the next three elements, etc. until process 6 (grey) which will be computing the remaining two elements. Once the elements of the matrix are computed, a gather operation collects the elements into a single array on process 6 - this is shown as converging arrows.

Neglecting the time it takes to gather the elements, we can expect the execution time to be reduced from 20 (number of matrix elements computed serial) to 3 time units (maximum number of elements handled by a process). We get a speedup of 6.7x in this case. The ideal speedup is 7x but this cannot happen because the 20 elements cannot be evenly distributed to 7 processes. This, so called *Load imbalance*, lead to longer execution times on some processes (here 0-5) and waiting time (dashed line on process 6). Naturally, we should always strive to assign the same amount of work to each process.
=======
 * there are no serial sections in MPI code and hence MPI programs need to be written to run in parallel from the beginning to the end
 * some algorithms are difficult to implement efficiently with MPI due its distributed memory approach and communication overheads
 * it is easy to create "dead locks" where one or more processes get stuck waiting for a message

## An example of MPI work load distribution

Let's revisit our multiprocessing problem where we fill in an array by calling an expensive function
```python
import time

def f(x):
	# expensive function
	time.sleep(10)
	return x

# call the function sequentially for input values 0, 1, 2, 3 and 4
input_values = [x for x in range(5)]
res = [f(x) for x in input_values]
```
>>>>>>> 688bf4e0

Further let's assume that we have 3 processes to compute the 5 elements of our problem. To distribute the load, each process will compute a few elements of the array. Process 0 will compute the first two elements, process 1 the next two elements, etc. until the last process which will be computing the remaining element. Once the elements of the array are computed, a gather operation collects the results into a single array on the last process. This is shown below with process 0 in red, process 1 in blue and process 2 in yellow. 


[![example-mpi-gather](images/example-mpi-gather.png)](images/example-mpi-gather.png)


Neglecting the time it takes to gather the results, we can expect the execution time to be reduced from 5 time units (number of elements) to 2 time units (maximum number of elements handled by a process). Thus we get a speedup of 5/2 = 2.5x in this case. The ideal speedup is 3x but this cannot happen because process 2 has to wait until processes 0-1 finish. This is known as a *load balancing* problem, that is processes may take different amounts of time to a complete a parallel task, causing some processes to stall (dashed line). Naturally, we should always strive to assign the same amount of work to each process.   

Transferring data from processes 0-1 to 2 takes additional time. Hence 2.5x would be the maximum, achievable speedup for this case assuming that the work to compute each element is the same.



We will now implement the example using the `mpi4py` package in Python.

```python
import time
from mpi4py import MPI
import numpy

def f(x):
    # expensive function
    time.sleep(10)
    return x

# default communicator - grab all processes
comm = MPI.COMM_WORLD

# number of processes
nprocs = comm.Get_size()

# identiy of this process
pe = comm.Get_rank()

# special process responsible for administrative work
root = nprocs - 1

# total number of elements
n_global = 5

# get the start/end indices for each proc
n = int(numpy.ceil(n_global / float(nprocs)))
indxBeg = n * pe
indxEnd = min(n*(pe + 1), n_global)

# local number of elements
n_local =  indxEnd - indxBeg

# allocate and set local input values 
local_input_values = [x for x in range(indxBeg, indxEnd)]

local_res = [f(x) for x in local_input_values]

# gather all local arrays on process root
res_list = comm.gather(local_res, root=root)

if pe == root:
    # turn the list of arrays into a single array
    res = numpy.concatenate(res_list)
    print(res)
```

We first need to get a "communicator" - this is our communication interface that allows us to exchange data with other MPI processes. `COMM_WORLD` is the default communicator that includes all the processes we launch, and we will use that in this simple example.

We can now ask our communicator how many MPI processes are running using the `Get_size()` method. The `Get_rank()` method returns the rank (a process number between 0 and `nprocs`) and stores the value in `pe`. Keep in mind that `pe` is the only differentiating factor between this and other MPI processes. Our program then needs to make decisions based on `pe`, to decide for instance on which subset of the data to operate on.

The process with rank `nprocs - 1` is earmarked here as "root". The root process often does administrative work, such as gathering results from other processes, as shown in the diagram above. We are free to choose any MPI rank as root.

Now each process works on its own local array `local_input_values`, which is smaller than the actual array as it contains only the data assigned to a given process. For good load balancing, we like the local array to have the same size across all processes so we allocate size `n` to each local array, except for the last process which gets the remaining number of elements. 

Each process then performs work on global index range `indxBeg` to `indxEnd` of the data. In this simple example, the local data range from `indxBeg` to `indxEnd` and the results of the local calculations are stored in `local_res`.

To gather all results on `root`, we now call MPI's `gather` method on every process, hand over the different contributions, and tell MPI which rank we have chosen as root.

The last thing to do is to look at the results. It is important to realise that variable `res_list` only contains data on our `root` rank and nowhere else (it will be set to `None` on all other processes). We therefore add an `if` statement to make sure that `concatenate` and `print` are only executed on our root process.

## Running the scatter code using multiple MPI processes

We'll use the code in directory `mpi`. Start by
```
cd mpi
```

### On Mahuika

To run using 8 processes type
```
srun --ntasks=8 python scatter.py
```
(with additional `srun` options such as `--account=` required).  

### Interactive parallel execution

To run interactively using 8 processes, type
```
mpiexec -n 8 python scatter.py
```

## How to use MPI to accelerate `scatter.py`

 * `from mpi4py import MPI` at the top. This will initialise MPI.
 * `comm = MPI_COMM_WORLD` sets the communicator.
 * `nprocs = comm.Get_size()` stores the total number of processes.
 * `pe = comm.Get_rank()` stores the actual rank of an process.
 * Assign a collection of scattered field elements to each MPI process. The process dependent start/end indices into the flat array are `indxBeg` and `indxEnd`. Compute the scattered field for indices `indxBeg` to `indxEnd - 1`.
 * Gather the fields from each process onto root process `nprocs - 1`, see [mpi4py](https://info.gwdg.de/~ceulig/docs-dev/doku.php?id=en:services:application_services:high_performance_computing:mpi4py) documentation.

## Exercises

 1. Implement the field computation in scatter.py after line `IMPLEMENT FIELD COMPUTATION HERE`.

 2. Implement the field gather operation where all the fields values are assembled onto the root process. This is required for the checksum and save operations to work.

 3. Measure the speedup compared to a single process execution<|MERGE_RESOLUTION|>--- conflicted
+++ resolved
@@ -14,18 +14,12 @@
 
 ## What is MPI
 
-<<<<<<< HEAD
-MPI is a standard application programming interface for programs executed in parallel. MPI was originally written for C, C++ and Fortran code but implementations have since been written for a variety of other languages, including Python.
+MPI is a standard application programming interface for creating and executing parallel programs. MPI was originally written for C, C++ and Fortran code but implementations have since become available for a variety of other languages, including Python.
 
 MPI programs are started as a bunch of instances (often called "processes" or "tasks") of an executable, which run concurrently.
 As the program runs, the computation usually vary between the processes and the program may need to exchange data with other processes. An example of data exchanges is point-to-point communication where a process sends data to another process. In other cases data may be "gathered" from processes and sent to a root process. Inversely, data can be scattered from the root process to other processes.
-=======
-MPI is a standard application programming interface for creating and executing parallel programs. MPI was originally written for C, C++ and Fortran code but implementations have since become available for a variety of other languages, including Python.
-
-MPI programs start a number of processes at the beginning of the program. A process is an instance of an executable that runs concurrently with other processes.
 
 As the process runs, the program may need to exchange data ("messages" - hence the name) with other processes. An example of data exchanges is point-to-point communication where one process sends data to another process. In other cases data may be "gathered" from multiple processes at once and sent to a root process. Inversely, data can be "scattered" from the root process to multiple other processes in one step.
->>>>>>> 688bf4e0
 
 ### Pros
 
@@ -35,20 +29,10 @@
 
 ### Cons
 
-<<<<<<< HEAD
- * MPI applications run in parallel from the beginning to the end. Thus, the specified computing resources are occupied the whole run time, no dynamic allocation/deallocation of CPU cores.
-
-## An example of MPI work load distribution
-
-Say we need to compute the elements of a 4x5 array, shown below on the right, and the computation of each matrix element is very costly. We have 7 processes available for this task, shown on the left (time is drawn downwards).
-
-In order to reduce the execution time of the program, we may decide to distribute the work between processes. Each (colour coded) process will compute a few elements in the matrix. For instance, process 0 (red) will compute the first three elements, process 1 (yellow) the next three elements, etc. until process 6 (grey) which will be computing the remaining two elements. Once the elements of the matrix are computed, a gather operation collects the elements into a single array on process 6 - this is shown as converging arrows.
-
-Neglecting the time it takes to gather the elements, we can expect the execution time to be reduced from 20 (number of matrix elements computed serial) to 3 time units (maximum number of elements handled by a process). We get a speedup of 6.7x in this case. The ideal speedup is 7x but this cannot happen because the 20 elements cannot be evenly distributed to 7 processes. This, so called *Load imbalance*, lead to longer execution times on some processes (here 0-5) and waiting time (dashed line on process 6). Naturally, we should always strive to assign the same amount of work to each process.
-=======
  * there are no serial sections in MPI code and hence MPI programs need to be written to run in parallel from the beginning to the end
  * some algorithms are difficult to implement efficiently with MPI due its distributed memory approach and communication overheads
  * it is easy to create "dead locks" where one or more processes get stuck waiting for a message
+ * MPI applications run in parallel from the beginning to the end. Thus, the specified computing resources are occupied the whole run time, no dynamic allocation/deallocation of CPU cores.
 
 ## An example of MPI work load distribution
 
@@ -65,7 +49,6 @@
 input_values = [x for x in range(5)]
 res = [f(x) for x in input_values]
 ```
->>>>>>> 688bf4e0
 
 Further let's assume that we have 3 processes to compute the 5 elements of our problem. To distribute the load, each process will compute a few elements of the array. Process 0 will compute the first two elements, process 1 the next two elements, etc. until the last process which will be computing the remaining element. Once the elements of the array are computed, a gather operation collects the results into a single array on the last process. This is shown below with process 0 in red, process 1 in blue and process 2 in yellow. 
 
