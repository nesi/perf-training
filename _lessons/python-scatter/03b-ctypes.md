--- conflicted
+++ resolved
@@ -85,15 +85,9 @@
 
 **Notes**: 
 
-<<<<<<< HEAD
- * the setup.py file must be called `setup.py`
- * a more realistic example might have `include` directories and libraries listed in `setup.py` if the C++ extension depends on external packages. 
+ * by convention this file should be named `setup.py`
+ * a more realistic example might have `include` directories and libraries listed in *setup.py* if the C++ extension depends on external packages. 
 An example of a `setup.py` file can be found [here](https://raw.githubusercontent.com/pletzer/scatter/master/cext/setup.py). 
-=======
- * by convention this file should be named *setup.py*
- * a more realistic example might have *include* directories and libraries listed in *setup.py* if the C++ extension depends on external packages. 
-An example of a *setup.py* file can be found [here](https://raw.githubusercontent.com/pletzer/scatter/master/cext/setup.py). 
->>>>>>> 660480a9
 
 ### Steps required to call an external function from Python
 
@@ -161,7 +155,7 @@
 
 
 > ## Exercises
-> We've created a version of `scatter.py` that builds and calls a C++ external function `src/wave.cpp`. Compile the code using `python setup.py build`. Make sure you have the `BOOST_DIR` environment set as described [here.](https://nesi.github.io/perf-training/python-scatter/introduction))
+> We've created a version of *scatter.py* that builds and calls a C++ external function `src/wave.cpp`. Compile the code using `python setup.py build`. Make sure you have the `BOOST_DIR` environment set as described [here.](https://nesi.github.io/perf-training/python-scatter/introduction))
 > * run and time or profile `scatter.py`, making note of the checksum
 > * rewrite Python function `isInsideContour` defined in `scatter.py` in C++. To do so:
    * look into `src/is_inside_contour.cpp` to determine the interface of the function
